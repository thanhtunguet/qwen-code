--- conflicted
+++ resolved
@@ -16,12 +16,8 @@
   SandboxConfig,
   GeminiClient,
   ideContext,
-<<<<<<< HEAD
+  type AuthType,
 } from '@qwen-code/qwen-code-core';
-=======
-  type AuthType,
-} from '@google/gemini-cli-core';
->>>>>>> 5349c4d0
 import { LoadedSettings, SettingsFile, Settings } from '../config/settings.js';
 import process from 'node:process';
 import { useGeminiStream } from './hooks/useGeminiStream.js';
